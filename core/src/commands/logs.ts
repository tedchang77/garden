--- conflicted
+++ resolved
@@ -19,12 +19,8 @@
 import stripAnsi = require("strip-ansi")
 import hasAnsi = require("has-ansi")
 import { dedent } from "../util/string"
-<<<<<<< HEAD
-import { formatSection } from "../logger/renderers"
 import { PluginEventBroker } from "../plugin-context"
-=======
 import { padSection } from "../logger/renderers"
->>>>>>> 3748092c
 
 const logsArgs = {
   services: new StringsParameter({
